"""Adds custom functionality to pytest"""
# Force MPL to use non-gui backends for testing.
try:
    import matplotlib
except ImportError:
    pass
else:
<<<<<<< HEAD
    import os
    if "PLASMAPY_PLOT_TESTS" not in os.environ:
        matplotlib.use('Agg')
=======
    matplotlib.use("Agg")
>>>>>>> 10287a3a

# coverage : ignore
def pytest_configure(config):
    """Adds @pytest.mark.slow annotation for marking slow tests for optional skipping"""
    config.addinivalue_line(
        "markers",
        (
            "slow: mark test as slow to run. Used to mark tests that execute in more than 1000x the "
            "time of the median test. Tests marked slow may be skipped with 'pytest -m 'not slow'' "
            "or exclusively executed with 'pytest -m slow'."
        ),
    )<|MERGE_RESOLUTION|>--- conflicted
+++ resolved
@@ -5,13 +5,10 @@
 except ImportError:
     pass
 else:
-<<<<<<< HEAD
     import os
+
     if "PLASMAPY_PLOT_TESTS" not in os.environ:
-        matplotlib.use('Agg')
-=======
-    matplotlib.use("Agg")
->>>>>>> 10287a3a
+        matplotlib.use("Agg")
 
 # coverage : ignore
 def pytest_configure(config):
