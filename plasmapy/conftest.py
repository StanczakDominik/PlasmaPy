'''Adds custom functionality to pytest'''
# Force MPL to use non-gui backends for testing.
try:
    import matplotlib
except ImportError:
    pass
else:
<<<<<<< HEAD
    matplotlib.use("Agg")
=======
    matplotlib.use('Agg')

# coverage : ignore
def pytest_configure(config):
    '''Adds @pytest.mark.slow annotation for marking slow tests for optional skipping'''
    config.addinivalue_line(
        "markers",
        ("slow: mark test as slow to run. Used to mark tests that execute in more than 1000x the "
         "time of the median test. Tests marked slow may be skipped with 'pytest -m 'not slow'' "
         "or exclusively executed with 'pytest -m slow'.")
    )
>>>>>>> b2295d5d
<|MERGE_RESOLUTION|>--- conflicted
+++ resolved
@@ -5,9 +5,6 @@
 except ImportError:
     pass
 else:
-<<<<<<< HEAD
-    matplotlib.use("Agg")
-=======
     matplotlib.use('Agg')
 
 # coverage : ignore
@@ -18,5 +15,4 @@
         ("slow: mark test as slow to run. Used to mark tests that execute in more than 1000x the "
          "time of the median test. Tests marked slow may be skipped with 'pytest -m 'not slow'' "
          "or exclusively executed with 'pytest -m slow'.")
-    )
->>>>>>> b2295d5d
+    )